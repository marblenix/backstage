/*
 * Copyright 2023 The Backstage Authors
 *
 * Licensed under the Apache License, Version 2.0 (the "License");
 * you may not use this file except in compliance with the License.
 * You may obtain a copy of the License at
 *
 *     http://www.apache.org/licenses/LICENSE-2.0
 *
 * Unless required by applicable law or agreed to in writing, software
 * distributed under the License is distributed on an "AS IS" BASIS,
 * WITHOUT WARRANTIES OR CONDITIONS OF ANY KIND, either express or implied.
 * See the License for the specific language governing permissions and
 * limitations under the License.
 */
import {
  PluginDatabaseManager,
  resolvePackagePath,
} from '@backstage/backend-common';
import {
  NotificationGetOptions,
  NotificationModifyOptions,
  NotificationsStore,
} from './NotificationsStore';
import {
  Notification,
  NotificationSeverity,
} from '@backstage/plugin-notifications-common';
import { Knex } from 'knex';

const migrationsDir = resolvePackagePath(
  '@backstage/plugin-notifications-backend',
  'migrations',
);

<<<<<<< HEAD
const NOTIFICATION_COLUMNS = [
  'id',
  'title',
  'description',
  'severity',
  'link',
  'origin',
  'scope',
  'topic',
  'created',
  'updated',
  'user',
  'read',
  'saved',
];

=======
const severities: NotificationSeverity[] = [
  'critical',
  'high',
  'normal',
  'low',
];

export const normalizeSeverity = (input?: string): NotificationSeverity => {
  let lower = (input ?? 'normal').toLowerCase() as NotificationSeverity;
  if (severities.indexOf(lower) < 0) {
    lower = 'normal';
  }
  return lower;
};

>>>>>>> 9717111e
/** @internal */
export class DatabaseNotificationsStore implements NotificationsStore {
  private isSQLite = false;

  private constructor(private readonly db: Knex) {
    this.isSQLite = this.db.client.config.client.includes('sqlite3');
  }

  static async create({
    database,
    skipMigrations,
  }: {
    database: PluginDatabaseManager;
    skipMigrations?: boolean;
  }): Promise<DatabaseNotificationsStore> {
    const client = await database.getClient();

    if (!database.migrations?.skip && !skipMigrations) {
      await client.migrate.latest({
        directory: migrationsDir,
      });
    }

    return new DatabaseNotificationsStore(client);
  }

  private mapToInteger = (val: string | number | undefined): number => {
    return typeof val === 'string' ? Number.parseInt(val, 10) : val ?? 0;
  };

  private mapToNotifications = (rows: any[]): Notification[] => {
    return rows.map(row => ({
      id: row.id,
      user: row.user,
      created: new Date(row.created),
      saved: row.saved,
      read: row.read,
      updated: row.updated,
      origin: row.origin,
      payload: {
        title: row.title,
        description: row.description,
        link: row.link,
        topic: row.topic,
        severity: row.severity,
        scope: row.scope,
        icon: row.icon,
      },
    }));
  };

  private mapNotificationToDbRow = (notification: Notification) => {
    return {
      id: notification.id,
      user: notification.user,
      origin: notification.origin,
      created: notification.created,
      topic: notification.payload?.topic,
      link: notification.payload?.link,
      title: notification.payload?.title,
      description: notification.payload?.description,
      severity: normalizeSeverity(notification.payload?.severity),
      scope: notification.payload?.scope,
      saved: notification.saved,
      read: notification.read,
    };
  };

  private mapBroadcastToDbRow = (notification: Notification) => {
    return {
      id: notification.id,
      origin: notification.origin,
      created: notification.created,
      topic: notification.payload?.topic,
      link: notification.payload?.link,
      title: notification.payload?.title,
      description: notification.payload?.description,
      severity: notification.payload?.severity,
      scope: notification.payload?.scope,
    };
  };

  private getBroadcastUnion = () => {
    return this.db('broadcast')
      .leftJoin(
        'broadcast_user_status',
        'id',
        '=',
        'broadcast_user_status.broadcast_id',
      )
      .select(NOTIFICATION_COLUMNS);
  };

  private getNotificationsBaseQuery = (
    options: NotificationGetOptions | NotificationModifyOptions,
  ) => {
    const { user } = options;

    const subQuery = this.db('notification')
      .select(NOTIFICATION_COLUMNS)
      .unionAll([this.getBroadcastUnion()])
      .as('notifications');

    const query = this.db.from(subQuery).where(q => {
      q.where('user', user).orWhereNull('user');
    });

    if (options.sort !== undefined && options.sort !== null) {
      query.orderBy(options.sort, options.sortOrder ?? 'desc');
    } else if (options.sort !== null) {
      query.orderBy('created', options.sortOrder ?? 'desc');
    }

    if (options.createdAfter) {
      if (this.isSQLite) {
        query.where('created', '>=', options.createdAfter.valueOf());
      } else {
        query.where('created', '>=', options.createdAfter.toISOString());
      }
    }

    if (options.limit) {
      query.limit(options.limit);
    }

    if (options.offset) {
      query.offset(options.offset);
    }

    if (options.search) {
      query.whereRaw(
        `(LOWER(title) LIKE LOWER(?) OR LOWER(description) LIKE LOWER(?))`,
        [`%${options.search}%`, `%${options.search}%`],
      );
    }

    if (options.ids) {
      query.whereIn('id', options.ids);
    }

    if (options.read) {
      query.whereNotNull('read');
    } else if (options.read === false) {
      query.whereNull('read');
    } // or match both if undefined

    if (options.saved) {
      query.whereNotNull('saved');
    } else if (options.saved === false) {
      query.whereNull('saved');
    } // or match both if undefined

    if (options.minimumSeverity !== undefined) {
      const idx = severities.indexOf(options.minimumSeverity);
      const equalOrHigher = severities.slice(0, idx + 1);
      query.whereIn('notification.severity', equalOrHigher);
    }

    return query;
  };

  async getNotifications(options: NotificationGetOptions) {
    const notificationQuery = this.getNotificationsBaseQuery(options);
    const notifications = await notificationQuery.select(NOTIFICATION_COLUMNS);
    return this.mapToNotifications(notifications);
  }

  async getNotificationsCount(options: NotificationGetOptions) {
    const countOptions: NotificationGetOptions = { ...options };
    countOptions.limit = undefined;
    countOptions.offset = undefined;
    countOptions.sort = null;
    const notificationQuery = this.getNotificationsBaseQuery(countOptions);
    const response = await notificationQuery.count('id as CNT');
    return Number(response[0].CNT);
  }

  async saveNotification(notification: Notification) {
    await this.db
      .insert(this.mapNotificationToDbRow(notification))
      .into('notification');
  }

  async saveBroadcast(notification: Notification) {
    await this.db
      .insert(this.mapBroadcastToDbRow(notification))
      .into('broadcast');
    if (notification.saved || notification.read) {
      await this.db
        .insert({
          user: notification.user,
          broadcast_id: notification.id,
          saved: notification.saved,
          read: notification.read,
        })
        .into('broadcast_user_status');
    }
  }

  async getStatus(options: NotificationGetOptions) {
    const notificationQuery = this.getNotificationsBaseQuery({
      ...options,
      sort: null,
    });
    const readSubQuery = notificationQuery
      .clone()
      .count('id')
      .whereNotNull('read')
      .as('READ');
    const unreadSubQuery = notificationQuery
      .clone()
      .count('id')
      .whereNull('read')
      .as('UNREAD');

    const query = await notificationQuery
      .select(readSubQuery, unreadSubQuery)
      .first();

    return {
      unread: this.mapToInteger((query as any)?.UNREAD),
      read: this.mapToInteger((query as any)?.READ),
    };
  }

  async getExistingScopeNotification(options: {
    user: string;
    scope: string;
    origin: string;
  }) {
    const query = this.db('notification')
      .where('user', options.user)
      .where('scope', options.scope)
      .where('origin', options.origin)
      .limit(1);

    const rows = await query;
    if (!rows || rows.length === 0) {
      return null;
    }
    return rows[0] as Notification;
  }

  async getExistingScopeBroadcast(options: { scope: string; origin: string }) {
    const query = this.db('broadcast')
      .where('scope', options.scope)
      .where('origin', options.origin)
      .limit(1);

    const rows = await query;
    if (!rows || rows.length === 0) {
      return null;
    }
    return rows[0] as Notification;
  }

  async restoreExistingNotification({
    id,
    notification,
  }: {
    id: string;
    notification: Notification;
  }) {
<<<<<<< HEAD
    const updateColumns = {
      title: options.notification.payload.title,
      description: options.notification.payload.description,
      link: options.notification.payload.link,
      topic: options.notification.payload.topic,
=======
    const query = this.db('notification')
      .where('id', id)
      .where('user', notification.user);

    await query.update({
      title: notification.payload.title,
      description: notification.payload.description,
      link: notification.payload.link,
      topic: notification.payload.topic,
>>>>>>> 9717111e
      updated: new Date(),
      severity: normalizeSeverity(notification.payload?.severity),
      read: null,
    };

    const notificationQuery = this.db('notification')
      .where('id', options.id)
      .where('user', options.notification.user);
    const broadcastQuery = this.db('broadcast').where('id', options.id);

    await Promise.all([
      notificationQuery.update(updateColumns),
      broadcastQuery.update({ ...updateColumns, read: undefined }),
    ]);

    return await this.getNotification({ id });
  }

  async getNotification(options: { id: string }): Promise<Notification | null> {
    const rows = await this.db
      .select('*')
      .from(
        this.db('notification')
          .select(NOTIFICATION_COLUMNS)
          .unionAll([this.getBroadcastUnion()])
          .as('notifications'),
      )
      .where('id', options.id)
      .limit(1);
    if (!rows || rows.length === 0) {
      return null;
    }
    return this.mapToNotifications(rows)[0];
  }

  private markReadSaved = async (
    ids: string[],
    user: string,
    read?: Date | null,
    saved?: Date | null,
  ) => {
    await this.db('notification')
      .whereIn('id', ids)
      .where('user', user)
      .update({ read, saved });

    const broadcasts = this.mapToNotifications(
      await this.db('broadcast').whereIn('id', ids).select(),
    );

    if (broadcasts.length > 0)
      if (!this.isSQLite) {
        await this.db('broadcast_user_status')
          .insert(
            broadcasts.map(b => ({
              broadcast_id: b.id,
              user,
              read,
              saved,
            })),
          )
          .onConflict(['broadcast_id', 'user'])
          .merge(['read', 'saved']);
      } else {
        // SQLite does not support upsert so fall back to this (mostly for tests and local dev)
        for (const b of broadcasts) {
          const baseQuery = this.db('broadcast_user_status')
            .where('broadcast_id', b.id)
            .where('user', user);
          const exists = await baseQuery.clone().limit(1).select().first();
          if (exists) {
            await baseQuery.clone().update({ read, saved });
          } else {
            await baseQuery
              .clone()
              .insert({ broadcast_id: b.id, user, read, saved });
          }
        }
      }
  };

  async markRead(options: NotificationModifyOptions): Promise<void> {
    await this.markReadSaved(options.ids, options.user, new Date(), undefined);
  }

  async markUnread(options: NotificationModifyOptions): Promise<void> {
    await this.markReadSaved(options.ids, options.user, null, undefined);
  }

  async markSaved(options: NotificationModifyOptions): Promise<void> {
    await this.markReadSaved(options.ids, options.user, undefined, new Date());
  }

  async markUnsaved(options: NotificationModifyOptions): Promise<void> {
    await this.markReadSaved(options.ids, options.user, undefined, null);
  }
}<|MERGE_RESOLUTION|>--- conflicted
+++ resolved
@@ -33,7 +33,6 @@
   'migrations',
 );
 
-<<<<<<< HEAD
 const NOTIFICATION_COLUMNS = [
   'id',
   'title',
@@ -50,7 +49,6 @@
   'saved',
 ];
 
-=======
 const severities: NotificationSeverity[] = [
   'critical',
   'high',
@@ -66,7 +64,6 @@
   return lower;
 };
 
->>>>>>> 9717111e
 /** @internal */
 export class DatabaseNotificationsStore implements NotificationsStore {
   private isSQLite = false;
@@ -330,23 +327,11 @@
     id: string;
     notification: Notification;
   }) {
-<<<<<<< HEAD
     const updateColumns = {
-      title: options.notification.payload.title,
-      description: options.notification.payload.description,
-      link: options.notification.payload.link,
-      topic: options.notification.payload.topic,
-=======
-    const query = this.db('notification')
-      .where('id', id)
-      .where('user', notification.user);
-
-    await query.update({
       title: notification.payload.title,
       description: notification.payload.description,
       link: notification.payload.link,
       topic: notification.payload.topic,
->>>>>>> 9717111e
       updated: new Date(),
       severity: normalizeSeverity(notification.payload?.severity),
       read: null,
