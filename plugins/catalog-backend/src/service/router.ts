--- conflicted
+++ resolved
@@ -21,16 +21,11 @@
 import Router from 'express-promise-router';
 import { Logger } from 'winston';
 import { EntitiesCatalog, LocationsCatalog } from '../catalog';
-<<<<<<< HEAD
 import { ConfigGenerator, HigherOrderOperation } from '../ingestion/types';
-import { translateQueryToEntityFilters } from './filterQuery';
-=======
-import { HigherOrderOperation } from '../ingestion/types';
 import {
   translateQueryToEntityFilters,
   translateQueryToFieldMapper,
 } from './filterQuery';
->>>>>>> 3ca32f8b
 import { requireRequestBody, validateRequestBody } from './util';
 
 export interface RouterOptions {
