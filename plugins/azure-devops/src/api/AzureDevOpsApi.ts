--- conflicted
+++ resolved
@@ -15,12 +15,9 @@
  */
 
 import {
-<<<<<<< HEAD
   DashboardPullRequest,
-=======
   PullRequest,
   PullRequestOptions,
->>>>>>> 30477dbd
   RepoBuild,
   RepoBuildOptions,
   Team,
@@ -41,17 +38,15 @@
     options?: RepoBuildOptions,
   ): Promise<{ items: RepoBuild[] }>;
 
-<<<<<<< HEAD
+  getPullRequests(
+    projectName: string,
+    repoName: string,
+    options?: PullRequestOptions,
+  ): Promise<{ items: PullRequest[] }>;
+
   getDashboardPullRequests(
     projectName: string,
   ): Promise<DashboardPullRequest[]>;
 
   getAllTeams(): Promise<Team[]>;
-=======
-  getPullRequests(
-    projectName: string,
-    repoName: string,
-    options?: PullRequestOptions,
-  ): Promise<{ items: PullRequest[] }>;
->>>>>>> 30477dbd
 }