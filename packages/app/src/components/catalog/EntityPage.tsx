--- conflicted
+++ resolved
@@ -61,14 +61,11 @@
   LastLighthouseAuditCard,
   isPluginApplicableToEntity as isLighthouseAvailable,
 } from '@backstage/plugin-lighthouse/';
-<<<<<<< HEAD
-import { Router as PullRequestsRouter } from '@roadiehq/backstage-plugin-github-pull-requests';
-=======
-import {
+import {
+  Router as PullRequestsRouter,
   isPluginApplicableToEntity as isPullRequestsAvailable,
   PullRequestsStatsCard,
 } from '@roadiehq/backstage-plugin-github-pull-requests';
->>>>>>> dffcb7e4
 
 const CICDSwitcher = ({ entity }: { entity: Entity }) => {
   // This component is just an example of how you can implement your company's logic in entity page.
