--- conflicted
+++ resolved
@@ -105,55 +105,6 @@
       credentials,
     );
 
-<<<<<<< HEAD
-    let response: Response;
-    try {
-      response = await fetch(ghUrl, {
-        headers: {
-          ...credentials?.headers,
-          ...(options?.etag && { 'If-None-Match': options.etag }),
-          ...(options?.lastModifiedAfter && {
-            'If-Modified-Since': options.lastModifiedAfter.toUTCString(),
-          }),
-          Accept: 'application/vnd.github.v3.raw',
-        },
-        // TODO(freben): The signal cast is there because pre-3.x versions of
-        // node-fetch have a very slightly deviating AbortSignal type signature.
-        // The difference does not affect us in practice however. The cast can
-        // be removed after we support ESM for CLI dependencies and migrate to
-        // version 3 of node-fetch.
-        // https://github.com/backstage/backstage/issues/8242
-        signal: options?.signal as any,
-      });
-    } catch (e) {
-      throw new Error(`Unable to read ${url}, ${e}`);
-    }
-
-    if (response.status === 304) {
-      throw new NotModifiedError();
-    }
-
-    if (response.ok) {
-      return ReadUrlResponseFactory.fromNodeJSReadable(response.body, {
-        etag: response.headers.get('ETag') ?? undefined,
-        lastModifiedAt: parseLastModified(
-          response.headers.get('Last-Modified'),
-        ),
-      });
-    }
-
-    let message = `${url} could not be read as ${ghUrl}, ${response.status} ${response.statusText}`;
-    if (response.status === 404) {
-      throw new NotFoundError(message);
-    }
-
-    // GitHub returns a 403 response with a couple of headers indicating rate
-    // limit status. See more in the GitHub docs:
-    // https://docs.github.com/en/rest/overview/resources-in-the-rest-api#rate-limiting
-    if (this.integration.isRateLimited(response)) {
-      message += ' (rate limit exceeded)';
-    }
-=======
     const response = await this.fetchResponse(ghUrl, {
       headers: {
         ...credentials?.headers,
@@ -171,7 +122,6 @@
       // https://github.com/backstage/backstage/issues/8242
       signal: options?.signal as any,
     });
->>>>>>> 2420fd70
 
     return ReadUrlResponseFactory.fromNodeJSReadable(response.body, {
       etag: response.headers.get('ETag') ?? undefined,
@@ -371,14 +321,11 @@
 
     if (!response.ok) {
       let message = `Request failed for ${urlAsString}, ${response.status} ${response.statusText}`;
-<<<<<<< HEAD
-=======
 
       if (response.status === 304) {
         throw new NotModifiedError();
       }
 
->>>>>>> 2420fd70
       if (response.status === 404) {
         throw new NotFoundError(message);
       }
@@ -386,14 +333,7 @@
       // GitHub returns a 403 response with a couple of headers indicating rate
       // limit status. See more in the GitHub docs:
       // https://docs.github.com/en/rest/overview/resources-in-the-rest-api#rate-limiting
-<<<<<<< HEAD
       if (this.integration.isRateLimited(response)) {
-=======
-      if (
-        response.status === 403 &&
-        response.headers.get('X-RateLimit-Remaining') === '0'
-      ) {
->>>>>>> 2420fd70
         message += ' (rate limit exceeded)';
       }
 
